//! semantic analysis of a zig AST.
//!
//! We are intentionally not using Zig's AIR. That format strips away dead
//! code, which may be in the process of being authored. Instead, we perform
//! our own minimalist semantic analysis of an entire zig program.
//!
//! Additionally, we're avoiding an SoA (struct of arrays) format for now. Zig
//! (and many other parsers/analysis tools) use this to great perf advantage.
//! However, it sucks to work with when writing rules. We opt for simplicity to
//! reduce cognitive load and make contributing rules easier.
//!
//! Throughout this file you'll see mentions of a "program". This does not mean
//! an entire linked binary or library; rather it refers to a single parsed
//! file.

pub const Builder = struct {
    _gpa: Allocator,
    _arena: ArenaAllocator,
    _curr_scope_id: Semantic.Scope.Id = ROOT_SCOPE,
    _curr_symbol_id: ?Semantic.Symbol.Id = null,

    // stacks

    _scope_stack: std.ArrayListUnmanaged(Semantic.Scope.Id) = .{},
    /// When entering an initialization container for a symbol, that symbol's ID
    /// is pushed here. This lets us record members and exports.
    _symbol_stack: std.ArrayListUnmanaged(Semantic.Symbol.Id) = .{},
    _node_stack: std.ArrayListUnmanaged(NodeIndex) = .{},

    /// SAFETY: initialized after parsing. Same safety rationale as _root_scope.
    _semantic: Semantic = undefined,
    /// Errors encountered during parsing and analysis.
    ///
    /// Errors in this list are allocated using this list's allocator.
    _errors: std.ArrayListUnmanaged(Error) = .{},

    /// The root node always has an index of 0. Since it is never referenced by other nodes,
    /// the Zig team uses it to represent `null` without wasting extra memory.
    const NULL_NODE: NodeIndex = Semantic.NULL_NODE;
    const ROOT_SCOPE: Semantic.Scope.Id = Semantic.ROOT_SCOPE_ID;

    pub const Result = Error.Result(Semantic);

    /// Parse and analyze a Zig source file.
    ///
    /// Analysis consists of:
    /// - Binding symbols to a symbol table
    /// - Scope analysis
    ///
    /// Parse and analysis errors are collected in the returned `Result`. An
    /// error union variant is only ever returned for fatal errors, such as (but not limited to):
    /// - Allocation failures (e.g. out of memory)
    /// - Unexpected nulls
    /// - Out-of-bounds access
    ///
    /// In some  cases, SemanticBuilder may choose to panic instead of
    /// returning an error union. These assertions produce better release
    /// binaries and catch bugs earlier.
    pub fn build(gpa: Allocator, source: stringSlice) !Result {
        var builder = Builder{ ._gpa = gpa, ._arena = ArenaAllocator.init(gpa) };
        defer builder.deinit();
        // NOTE: ast is moved
        const ast = try builder.parse(source);
        const node_links = try NodeLinks.init(gpa, &ast);
        assert(ast.nodes.len == node_links.parents.items.len);

        // reserve capacity for stacks
        try builder._scope_stack.ensureTotalCapacity(gpa, 8); // TODO: use stack fallback allocator?
        try builder._symbol_stack.ensureTotalCapacity(gpa, 8);
        // TODO: verify this hypothesis. What is the max node stack len while
        // building? (avg over a representative sample of real Zig files.)
        try builder._node_stack.ensureTotalCapacity(gpa, @max(ast.nodes.len >> 2, 8));

        builder._semantic = Semantic{
            .ast = ast,
            .node_links = node_links,
            ._arena = builder._arena,
            ._gpa = gpa,
        };
        errdefer builder._semantic.deinit();

        // Create root scope & symbol and push them onto their stacks. Also
        // pushes the root node. None of these are ever popped.
        try builder.enterRoot();
        builder.assertRoot(); // sanity check

        for (builder._semantic.ast.rootDecls()) |node| {
            builder.visitNode(node) catch |e| return e;
            builder.assertRoot();
        }

        return Result.new(builder._gpa, builder._semantic, builder._errors);
    }

    /// Deinitialize build-specific resources. Errors and the constructed
    /// `Semantic` instance are left untouched.
    pub fn deinit(self: *Builder) void {
        self._scope_stack.deinit(self._gpa);
        self._symbol_stack.deinit(self._gpa);
        self._node_stack.deinit(self._gpa);
    }

    fn parse(self: *Builder, source: stringSlice) !Ast {
        const ast = try Ast.parse(self._arena.allocator(), source, .zig);

        // Record parse errors
        if (ast.errors.len > 0) {
            try self._errors.ensureUnusedCapacity(self._gpa, ast.errors.len);
            for (ast.errors) |ast_err| {
                // Not an error. TODO: verify this assumption
                if (ast_err.is_note) continue;
                self.addAstError(&ast, ast_err) catch @panic("Out of memory");
            }
        }

        return ast;
    }

    // =========================================================================
    // ================================= VISIT =================================
    // =========================================================================

    /// Visit an AST node.
    ///
    /// Null and bounds checks are performed here, while actual logic is
    /// handled by `visitNode`. This lets us inline checks within caller
    /// functions, reducing unnecessary branching and stack pointer pushes.
    inline fn visit(self: *Builder, node_id: NodeIndex) anyerror!void {
        // when lhs/rhs are 0 (root node), it means `null`
        if (node_id == NULL_NODE) return;
        // Seeing this happen a log, needs debugging.
        if (node_id >= self.AST().nodes.len) {
            // TODO: hint to compiler that this branch is unlikely. @branchHint
            // is documented in the Zig language reference, but does not appear available in v0.13.0.
            // https://ziglang.org/documentation/master/#branchHint
            // @branchHint(.unlikely);
            //
            // print("ERROR: node ID out of bounds ({d})\n", .{node_id});
            return;
        }

        const tag = self.AST().nodes.items(.tag)[node_id];
        std.debug.print("visiting node {d} ({any})\n", .{ node_id, tag });
        return self.visitNode(node_id);
    }

    /// Visit a node in the AST. Do not call this directly, use `visit` instead.
    fn visitNode(self: *Builder, node_id: NodeIndex) anyerror!void {
        assert(node_id > 0 and node_id < self.AST().nodes.len);
        try self.enterNode(node_id);
        defer self.exitNode();

        // TODO:
        // - bind function declarations
        // - record symbol types and signatures
        // - record symbol references
        // - Scope flags for unions, structs, and enums. Blocks are currently handled (TODO: that needs testing).
        // - Test the shit out of it
        const tag: Ast.Node.Tag = self._semantic.ast.nodes.items(.tag)[node_id];
        switch (tag) {
            // root node is never referenced b/c of NULL_NODE check at function start
            .root => unreachable,
            // containers and container members
            // ```zig
            // const Foo = struct { // <-- visits struct/enum/union containers
            // };
            // ```
            .container_decl, .container_decl_trailing, .container_decl_two, .container_decl_two_trailing => {
                var buf: [2]u32 = undefined;
                const container = self.AST().fullContainerDecl(&buf, node_id) orelse unreachable;
                return self.visitContainer(node_id, container);
            },
            .container_field, .container_field_align, .container_field_init => {
                const field = self.AST().fullContainerField(node_id) orelse unreachable;
                return self.visitContainerField(node_id, field);
            },
            // variable declarations
            .global_var_decl => {
                const decl = self.AST().fullVarDecl(node_id) orelse unreachable;
                self.visitGlobalVarDecl(node_id, decl);
            },
            .local_var_decl, .simple_var_decl, .aligned_var_decl => {
                const decl = self.AST().fullVarDecl(node_id) orelse unreachable;
                return self.visitVarDecl(node_id, decl);
            },

            // function-related nodes

            // function declarations
            .fn_decl => return self.visitFnDecl(node_id),
            .fn_proto, .fn_proto_one, .fn_proto_multi => {
<<<<<<< HEAD
                // if (IS_DEBUG) {
                //     std.debug.panic("visitNode should never encounter a function prototype. It should have been handled by visitFnDecl.", .{});
                // }
                return self.visitRecursive(node_id);
=======
                if (IS_DEBUG) {
                    std.debug.panic("visitNode should never encounter a function prototype. It should have been handled by visitFnDecl.", .{});
                }
                // return self.visitRecursive(node_id);
                return;
>>>>>>> 4905adfc
            },

            // function calls
            .call, .call_comma, .async_call, .async_call_comma => {
                // fullCall uses callFull under the hood. Skipping the
                // middleman removes a redundant tag check. This check guards
                // against future API changes made by the Zig team.
                if (IS_DEBUG) {
                    var buf: [1]u32 = undefined;
                    util.assert(self.AST().fullCall(&buf, node_id) != null, "fullCall returned null for tag {any}", .{tag});
                }
                const call = self.AST().callFull(node_id);
                return self.visitCall(node_id, call);
            },
            .call_one, .call_one_comma, .async_call_one, .async_call_one_comma => {
                var buf: [1]u32 = undefined;
                // fullCall uses callOne under the hood. Skipping the
                // middleman removes a redundant tag check. This check guards
                // against future API changes made by the Zig team.
                if (IS_DEBUG) {
                    util.assert(self.AST().fullCall(&buf, node_id) != null, "fullCall returned null for tag {any}", .{tag});
                }
                const call = self.AST().callOne(&buf, node_id);
                return self.visitCall(node_id, call);
            },

            // control flow

            // loops
            .while_simple, .@"while", .while_cont => {
                const while_stmt = self.AST().fullWhile(node_id) orelse unreachable;
                return self.visitWhile(node_id, while_stmt);
            },
            .for_simple => {
                const for_stmt = self.AST().forSimple(node_id);
                return self.visitFor(node_id, for_stmt);
            },
            .@"for" => {
                const for_stmt = self.AST().forFull(node_id);
                return self.visitFor(node_id, for_stmt);
            },

            // conditionals
            .@"if", .if_simple => {
                const if_stmt = self.AST().fullIf(node_id) orelse unreachable;
                return self.visitIf(node_id, if_stmt);
            },

            // TODO: include .block_two and .block_two_semicolon?
            .block, .block_semicolon => {
                return self.visitBlock(node_id);
            },
            // .@"usingnamespace" => self.visitUsingNamespace(node),
            else => return self.visitRecursive(node_id),
        }
    }

    /// Basic lhs/rhs traversal. This is just a shorthand.
    inline fn visitRecursive(self: *Builder, node_id: NodeIndex) !void {
        const data: Node.Data = self.AST().nodes.items(.data)[node_id];
        try self.visit(data.lhs);
        try self.visit(data.rhs);
    }

    // TODO: inline after we're done debugging
    fn visitBlock(self: *Builder, node_id: NodeIndex) !void {
        @setCold(true);
        const ast = self.AST();
        const block_data = ast.nodes.items(.data)[node_id];
        const left = self.getNode(block_data.lhs);
        const right = self.getNode(block_data.rhs);
        print("left: {any}\nright: {any}\n", .{ left, right });
        try self.enterScope(.{ .s_block = true });
        defer self.exitScope();
        return self.visitRecursive(node_id);
    }

    fn visitContainer(self: *Builder, _: NodeIndex, container: full.ContainerDecl) !void {
        try self.enterScope(.{ .s_block = true, .s_enum = container.ast.enum_token != null });
        defer self.exitScope();
        for (container.ast.members) |member| {
            try self.visit(member);
        }
    }

    /// Visit a container field (e.g. a struct property, enum variant, etc).
    ///
    /// ```zig
    /// const Foo = { // <-- Declared within this container's scope.
    ///   bar: u32    // <-- This is a container field. It is always Symbol.Visibility.public.
    /// };            //     It is added to Foo's member table.
    /// ```
    fn visitContainerField(self: *Builder, node_id: NodeIndex, field: full.ContainerField) !void {
        const main_token = self.AST().nodes.items(.main_token)[node_id];
        // main_token points to the field name
        const identifier = self.getIdentifier(main_token);
        const flags = Symbol.Flags{
            .s_comptime = field.comptime_token != null,
        };
        // NOTE: container fields are always public
        // TODO: record type annotations
        _ = try self.declareMemberSymbol(identifier, .public, flags);
        if (field.ast.value_expr != NULL_NODE) {
            try self.visit(field.ast.value_expr);
        }
    }

    fn visitGlobalVarDecl(self: *Builder, node_id: NodeIndex, var_decl: full.VarDecl) void {
        _ = self;
        _ = node_id;
        _ = var_decl;
        @panic("todo: visitGlobalVarDecl");
    }

    /// Visit a variable declaration. Global declarations are visited
    /// separately, because their lhs/rhs nodes and main token mean different
    /// things.
    fn visitVarDecl(self: *Builder, node_id: NodeIndex, var_decl: full.VarDecl) !void {
        const node = self.getNode(node_id);
        // main_token points to `var`, `const` keyword. `.identifier` comes immediately afterwards
        const identifier: string = self.getIdentifier(node.main_token + 1);
        const flags = Symbol.Flags{ .s_comptime = var_decl.comptime_token != null };
        const visibility = if (var_decl.visib_token == null) Symbol.Visibility.private else Symbol.Visibility.public;
        const symbol_id = try self.bindSymbol(identifier, visibility, flags);
        try self.enterContainerSymbol(symbol_id);
        defer self.exitContainerSymbol();

        if (var_decl.ast.init_node != NULL_NODE) {
            assert(var_decl.ast.init_node < self.AST().nodes.len);
            try self.visit(var_decl.ast.init_node);
        }
    }

    // ============================== STATEMENTS ===============================

    inline fn visitWhile(self: *Builder, _: NodeIndex, while_stmt: full.While) !void {
        try self.visit(while_stmt.ast.cond_expr);
        try self.visit(while_stmt.ast.cont_expr); // what is this?
        try self.visit(while_stmt.ast.then_expr);
        try self.visit(while_stmt.ast.else_expr);
    }

    inline fn visitFor(self: *Builder, _: NodeIndex, for_stmt: full.For) !void {
        for (for_stmt.ast.inputs) |input| {
            try self.visit(input);
        }
        try self.visit(for_stmt.ast.then_expr);
        try self.visit(for_stmt.ast.else_expr);
    }

    inline fn visitIf(self: *Builder, _: NodeIndex, if_stmt: full.If) !void {
        try self.visit(if_stmt.ast.cond_expr);
        // HYPOTHESIS: these will contain blocks, which enter/exit a scope when
        // visited. Thus we can/should skip that here.
        try self.visit(if_stmt.ast.then_expr);
        try self.visit(if_stmt.ast.else_expr);
    }

    inline fn visitFnDecl(self: *Builder, node_id: NodeIndex) !void {
        var buf: [1]u32 = undefined;
        const ast = self.AST();
        // lhs is prototype, rhs is body
        const data: Node.Data = ast.nodes.items(.data)[node_id];
        const proto = ast.fullFnProto(&buf, data.lhs) orelse unreachable;
        const visibility = if (proto.visib_token == null) Symbol.Visibility.private else Symbol.Visibility.public;
        // TODO: bound name vs escaped name
        const identifier = if (proto.name_token) |tok| self.getIdentifier(tok) else "<anonymous>";
        // TODO: bind methods as members
        _ = try self.bindSymbol(identifier, visibility, .{ .s_fn = true });

        // parameters are in a new scope b/c other symbols in the same scope as
        // the declared fn cannot access them.
        try self.enterScope(.{});
        defer self.exitScope();
        for (proto.ast.params) |param| {
            try self.visit(param);
        }

        // Function body is also in a new scope. Declaring a symbol with the
        // same name as a parameter is an illegal shadow, not a redeclaration
        // error.
        try self.enterScope(.{ .s_function = true });
        defer self.exitScope();
        try self.visit(data.rhs);
    }

    /// Visit a function call. Does not visit calls to builtins
    inline fn visitCall(self: *Builder, _: NodeIndex, call: full.Call) !void {
        // TODO: record reference
        try self.visit(call.ast.fn_expr);
        for (call.ast.params) |arg| {
            try self.visit(arg);
        }
    }

    // =========================================================================
    // ======================== SCOPE/SYMBOL MANAGEMENT ========================
    // =========================================================================

    fn enterRoot(self: *Builder) !void {
        @setCold(true);

        // initialize root scope
        // NOTE: root scope is entered differently to avoid unnecessary null checks
        // when getting parent scopes. Parent is only ever null for the root scope.
        util.assert(self._scope_stack.items.len == 0, "enterRoot called with non-empty scope stack", .{});
        const root_scope = try self._semantic.scopes.addScope(self._gpa, null, .{ .s_top = true });
        util.assert(root_scope.id == Semantic.ROOT_SCOPE_ID, "Creating root scope returned id {d} which is not the expected root id ({d})", .{ root_scope.id, Semantic.ROOT_SCOPE_ID });

        // Builder.init() allocates enough space for 8 scopes.
        self._scope_stack.appendAssumeCapacity(root_scope.id);

        // push root node onto the stack. It is never popped.
        // Similar to root scope, the root node is pushed differently than
        // other nodes because parent->child node linking is skipped.
        self._node_stack.appendAssumeCapacity(Semantic.ROOT_NODE_ID);

        // Create root symbol and push it onto the stack. It too is never popped.
        // TODO: distinguish between bound name and escaped name.
        const root_symbol_id = try self.declareSymbol(Semantic.ROOT_NODE_ID, "@This()", .public, .{ .s_const = true });
        util.assert(root_symbol_id == 0, "Creating root symbol returned id {d} which is not the expected root id (0)", .{root_symbol_id});
        try self.enterContainerSymbol(root_symbol_id);
    }

    /// Panic if we're not currently within the root scope and node.
    ///
    /// This function gets erased in ReleaseFast builds.
    inline fn assertRoot(self: *const Builder) void {
        self.assertCtx(self._scope_stack.items.len == 1, "assertRoot: scope stack is not at root", .{});
        self.assertCtx(self._scope_stack.items[0] == Semantic.ROOT_SCOPE_ID, "assertRoot: scope stack is not at root", .{});

        self.assertCtx(self._node_stack.items.len == 1, "assertRoot: node stack is not at root", .{});
        self.assertCtx(self._node_stack.items[0] == Semantic.ROOT_NODE_ID, "assertRoot: node stack is not at root", .{});

        self.assertCtx(self._symbol_stack.items.len == 1, "assertRoot: symbol stack is not at root", .{});
        self.assertCtx(self._symbol_stack.items[0] == 0, "assertRoot: symbol stack is not at root", .{}); // TODO: create root symbol id.
    }

    /// Enter a new scope, pushing it onto the stack.
    fn enterScope(self: *Builder, flags: Scope.Flags) !void {
        const parent_id = self._scope_stack.getLastOrNull();
        const scope = try self._semantic.scopes.addScope(self._gpa, parent_id, flags);
        try self._scope_stack.append(self._gpa, scope.id);
    }

    /// Exit the current scope. It is a bug to pop the root scope.
    inline fn exitScope(self: *Builder) void {
        self.assertCtx(self._scope_stack.items.len > 1, "Invariant violation: cannot pop the root scope", .{});
        _ = self._scope_stack.pop();
    }

    /// Get the current scope.
    ///
    /// This should never panic because the root scope is never exited.
    inline fn currentScope(self: *const Builder) Scope.Id {
        assert(self._scope_stack.items.len != 0);
        return self._scope_stack.getLast();
    }

    inline fn currentNode(self: *const Builder) NodeIndex {
        self.assertCtx(self._node_stack.items.len > 0, "Invariant violation: root node is missing from the node stack", .{});
        return self._node_stack.getLast();
    }

    inline fn enterNode(self: *Builder, node_id: NodeIndex) !void {
<<<<<<< HEAD
        // std.debug.print("entering node {d}\n", .{node_id});
=======
>>>>>>> 4905adfc
        if (IS_DEBUG) {
            self._checkForNodeLoop(node_id);
        }
        const curr_node = self.currentNode();
        self._semantic.node_links.setParent(node_id, curr_node);
        try self._node_stack.append(self._gpa, node_id);
    }

    inline fn exitNode(self: *Builder) void {
<<<<<<< HEAD
        // std.debug.print("exiting node {d}\n", .{self.currentNode()});
=======
>>>>>>> 4905adfc
        self.assertCtx(self._node_stack.items.len > 0, "Invariant violation: Cannot pop the root node", .{});
        _ = self._node_stack.pop();
    }

    /// Check for a visit loop when pushing `node_id` onto the node stack.
    /// Panics if it finds one.
    ///
    /// Should only be run in debug builds.
    fn _checkForNodeLoop(self: *Builder, node_id: NodeIndex) void {
        var is_loop = false;
        for (self._node_stack.items) |id| {
            if (node_id == id) {
                is_loop = true;
                break;
            }
        }
        self.assertCtx(!is_loop, "Invariant violation: Node {d} is already on the stack", .{node_id});
    }

    inline fn enterContainerSymbol(self: *Builder, symbol_id: Symbol.Id) !void {
        try self._symbol_stack.append(self._gpa, symbol_id);
    }

    /// Pop the most recent container symbol from the stack. Panics if the symbol stack is empty.
    inline fn exitContainerSymbol(self: *Builder) void {
        // NOTE: asserts stack is not empty
        _ = self._symbol_stack.pop();
    }

    /// Get the most recent container symbol, returning `null` if the stack is empty.
    ///
    /// `null` returns happen, for example, in the root scope. or within root
    /// functions.
    inline fn currentContainerSymbol(self: *const Builder) ?Symbol.Id {
        return self._symbol_stack.getLastOrNull();
    }

    /// Unconditionally get the most recent container symbol. Panics if no
    /// symbol has been entered.
    inline fn currentContainerSymbolUnwrap(self: *const Builder) Symbol.Id {
        self.assertCtx(self._symbol_stack.items.len > 0, "Invariant violation: no container symbol on the stack. Root symbol should always be present.", .{});
        return self._symbol_stack.getLast();
    }

    /// Create and bind a symbol to the current scope and container (parent) symbol.
    fn bindSymbol(self: *Builder, name: string, visibility: Symbol.Visibility, flags: Symbol.Flags) !Symbol.Id {
        const declaration_node = self.currentNode();
        const symbol_id = try self.declareSymbol(declaration_node, name, visibility, flags);
        if (self.currentContainerSymbol()) |container_id| {
            assert(!self._semantic.symbols.get(container_id).flags.s_member);
            try self._semantic.symbols.addMember(self._gpa, symbol_id, container_id);
        }

        return symbol_id;
    }

    /// Declare a new symbol in the current scope/AST node and record it as a member to
    /// the most recent container symbol. Returns the new member symbol's ID.
    fn declareMemberSymbol(self: *Builder, name: string, visibility: Symbol.Visibility, flags: Symbol.Flags) !Symbol.Id {
        var member_flags = flags;
        member_flags.s_member = true;
        const declaration_node = self.currentNode();
        const member_symbol_id = try self.declareSymbol(declaration_node, name, visibility, member_flags);

        const container_symbol_id = self.currentContainerSymbolUnwrap();
        assert(!self._semantic.symbols.get(container_symbol_id).flags.s_member);
        try self._semantic.symbols.addMember(self._gpa, member_symbol_id, container_symbol_id);

        return member_symbol_id;
    }

    /// Declare a symbol in the current scope.
    inline fn declareSymbol(self: *Builder, declaration_node: Ast.Node.Index, name: string, visibility: Symbol.Visibility, flags: Symbol.Flags) !Symbol.Id {
        const symbol_id = try self._semantic.symbols.addSymbol(self._gpa, declaration_node, name, self.currentScope(), visibility, flags);
        return symbol_id;
    }

    // =========================================================================
    // ============================ RANDOM GETTERS =============================
    // =========================================================================

    /// Shorthand for getting the AST. Must be caps to avoid shadowing local
    /// `ast` declarations.
    inline fn AST(self: *const Builder) *const Ast {
        return &self._semantic.ast;
    }

    /// Shorthand for getting the symbol table.
    inline fn symbolTable(self: *Builder) *Semantic.SymbolTable {
        return &self._semantic.symbols;
    }

    /// Shorthand for getting the scope tree.
    inline fn scopeTree(self: *Builder) *Semantic.ScopeTree {
        return &self._semantic.scopes;
    }

    /// Get a node by its ID.
    ///
    /// ## Panics
    /// - If attempting to access the root node (which acts as null).
    /// - If `node_id` is out of bounds.
    inline fn getNode(self: *const Builder, node_id: NodeIndex) Node {
        // root node (whose id is 0) is used as null
        // NOTE: do not use assert here b/c that gets stripped in release
        // builds. We want more safety here.
        if (node_id == 0) @panic("attempted to access null node");
        assert(node_id < self.AST().nodes.len);

        return self.AST().nodes.get(node_id);
    }

    /// Get a node by its ID, returning `null` if its the root node (which acts as null).
    ///
    /// ## Panics
    /// - If `node_id` is out of bounds.
    inline fn maybeGetNode(self: *const Builder, node_id: NodeIndex) ?Node {
        {
            if (node_id == 0) return null;
            const len = self.AST().nodes.len;
            self.assertCtx(node_id < len, "Cannot get node: id {d} is out of bounds ({d})", .{ node_id, len });
        }

        return self.AST().nodes.get(node_id);
    }

    inline fn getToken(self: *const Builder, token_id: TokenIndex) RawToken {
        const len = self.AST().tokens.len;
        util.assert(token_id < len, "Cannot get token: id {d} is out of bounds ({d})", .{ token_id, len });

        const t = self.AST().tokens.get(token_id);
        return .{
            .tag = t.tag,
            .start = t.start,
        };
    }

    /// Get an identifier name from an `.identifier` token.
    fn getIdentifier(self: *Builder, token_id: Ast.TokenIndex) string {
        const ast = self.AST();

        if (IS_DEBUG) {
            const tag = ast.tokens.items(.tag)[token_id];
            assert(tag == .identifier);
        }

        const slice = ast.tokenSlice(token_id);
        return slice;
    }

    // =========================================================================
    // =========================== ERROR MANAGEMENT ============================
    // =========================================================================

    fn addAstError(self: *Builder, ast: *const Ast, ast_err: Ast.Error) !void {
        var msg: std.ArrayListUnmanaged(u8) = .{};
        defer msg.deinit(self._gpa);
        try ast.renderError(ast_err, msg.writer(self._gpa));

        // TODO: render `ast_err.extra.expected_tag`
        const byte_offset: Ast.ByteOffset = ast.tokens.items(.start)[ast_err.token];
        const loc = ast.tokenLocation(byte_offset, ast_err.token);
        const labels = .{Span{ .start = @intCast(loc.line_start), .end = @intCast(loc.line_end) }};
        _ = labels;

        return self.addErrorOwnedMessage(try msg.toOwnedSlice(self._gpa), null);
    }

    /// Record an error encountered during parsing or analysis.
    ///
    /// All parameters are borrowed. Errors own their data, so each parameter gets cloned onto the heap.
    fn addError(self: *Builder, message: string, labels: []Span, help: ?string) !void {
        const alloc = self._errors.allocator;
        const heap_message = try alloc.dupeZ(u8, message);
        const heap_labels = try alloc.dupe(Span, labels);
        const heap_help: ?string = if (help == null) null else try alloc.dupeZ(help.?);
        const err = try Error{ .message = heap_message, .labels = heap_labels, .help = heap_help };
        try self._errors.append(err);
    }

    /// Create and record an error. `message` is an owned slice moved into the new Error.
    // fn addErrorOwnedMessage(self: *Builder, message: string, labels: []Span, help: ?string) !void {
    fn addErrorOwnedMessage(self: *Builder, message: string, help: ?string) !void {
        // const heap_labels = try alloc.dupe(labels);
        const heap_help: ?string = if (help == null) null else try self._gpa.dupeZ(u8, help.?);
        const err = Error{ .message = message, .help = heap_help };
        // const err = try Error{ .message = message, .labels = heap_labels, .help = heap_help };
        try self._errors.append(self._gpa, err);
    }

    // =========================================================================
    // ====================== PANICS AND DEBUGGING UTILS =======================
    // =========================================================================

    const print = std.debug.print;

    /// Assert a condition, and print current stack debug info if it fails.
    inline fn assertCtx(self: *const Builder, condition: bool, comptime fmt: []const u8, args: anytype) void {
        if (IS_DEBUG) {
            if (!condition) {
                print("Assertion failed: ", .{});
                print(fmt, args);
                print("\n================================================================================\n", .{});
                print("\nContext:\n\n", .{});
                self.debugNodeStack();
                print("\n", .{});
                self.printSymbolStack();
                print("\n", .{});
                self.printScopeStack();
                print("\n", .{});
                std.debug.assert(false);
            }
        } else {
            assert(condition);
        }
    }

    fn debugNodeStack(self: *const Builder) void {
        @setCold(true);
        const ast = self.AST();

        print("Node stack:\n", .{});
        for (self._node_stack.items) |id| {
            const tag: Node.Tag = ast.nodes.items(.tag)[id];
            const main_token = ast.nodes.items(.main_token)[id];
            const token_offset = ast.tokens.get(main_token).start;

            const source = if (id == 0) "" else ast.getNodeSource(id);
            const loc = ast.tokenLocation(token_offset, main_token);
<<<<<<< HEAD
            // const slice = ast.source[first.start..last.start]; // ast.tokenSlice(main_token);
            // const slice = ast.source[first_loc.line_start..last_loc.line_end];
            print("  - [{d}, {d}:{d}] {any} - {s}\n", .{ id, loc.line, loc.column, tag, source });
=======
            const snippet =
                if (source.len > 48) std.mem.concat(self._gpa, u8, &[_]string{ source[0..32], " ... ", source[(source.len - 16)..source.len] }) catch @panic("Out of memory") else source;
            print("  - [{d}, {d}:{d}] {any} - {s}\n", .{ id, loc.line, loc.column, tag, snippet });
            if (!std.mem.eql(u8, source, snippet)) {
                self._gpa.free(snippet);
            }
>>>>>>> 4905adfc
        }
    }

    fn printSymbolStack(self: *const Builder) void {
        @setCold(true);
        const symbols = &self._semantic.symbols;
        const names: []string = symbols.symbols.items(.name);

        print("Symbol stack:\n", .{});
        for (self._symbol_stack.items) |id| {
            const name = names[id];
            print("  - {d}: {s}\n", .{ id, name });
        }
    }

    fn printScopeStack(self: *const Builder) void {
        @setCold(true);
        const scopes = &self._semantic.scopes;

        print("Scope stack:\n", .{});
        for (self._scope_stack.items) |id| {
            const flags = scopes.scopes.items[id].flags;
            print("  - {d}: (flags: {any})\n", .{ id, flags });
        }
    }
};

pub const Semantic = @import("./semantic/Semantic.zig");
const Scope = Semantic.Scope;
const Symbol = Semantic.Symbol;
const NodeLinks = Semantic.NodeLinks;

const std = @import("std");
const Allocator = std.mem.Allocator;
const ArenaAllocator = std.heap.ArenaAllocator;
const Type = std.builtin.Type;

const assert = std.debug.assert;

const Ast = std.zig.Ast;
const full = Ast.full;
const Node = Ast.Node;
const NodeIndex = Ast.Node.Index;
/// The struct used in AST tokens SOA is not pub so we hack it in here.
const RawToken = struct {
    tag: std.zig.Token.Tag,
    start: u32,
};
const TokenIndex = Ast.TokenIndex;

const Error = @import("./Error.zig");
const Span = @import("./source.zig").Span;

const util = @import("util");
const IS_DEBUG = util.IS_DEBUG;
const string = util.string;
const stringSlice = util.stringSlice;

test "Struct/enum fields are bound bound to the struct/enums's member table" {
    const alloc = std.testing.allocator;
    const programs = [_][:0]const u8{
        "const Foo = struct { bar: u32 };",
        "const Foo = enum { bar };",
    };
    for (programs) |program| {
        var result = try Builder.build(alloc, program);
        defer result.deinit();
        try std.testing.expect(!result.hasErrors());
        var semantic = result.value;

        // Find Foo and bar symbols
        var foo: ?*const Semantic.Symbol = null;
        var bar: ?*const Semantic.Symbol = null;
        {
            var iter = semantic.symbols.iter();
            const names = semantic.symbols.symbols.items(.name);
            while (iter.next()) |id| {
                const name = names[id];
                if (std.mem.eql(u8, name, "bar")) {
                    bar = semantic.symbols.get(id);
                } else if (std.mem.eql(u8, name, "Foo")) {
                    foo = semantic.symbols.get(id);
                }
            }
        }

        // they exist
        try std.testing.expect(bar != null);
        try std.testing.expect(foo != null);
        try std.testing.expect(bar.?.scope != Semantic.ROOT_SCOPE_ID);
        // Foo has exactly 1 member and it is bar
        const foo_members = semantic.symbols.getMembers(foo.?.id);
        try std.testing.expectEqual(1, foo_members.items.len);
        try std.testing.expectEqual(bar.?.id, foo_members.items[0]);
    }
}<|MERGE_RESOLUTION|>--- conflicted
+++ resolved
@@ -189,18 +189,7 @@
             // function declarations
             .fn_decl => return self.visitFnDecl(node_id),
             .fn_proto, .fn_proto_one, .fn_proto_multi => {
-<<<<<<< HEAD
-                // if (IS_DEBUG) {
-                //     std.debug.panic("visitNode should never encounter a function prototype. It should have been handled by visitFnDecl.", .{});
-                // }
                 return self.visitRecursive(node_id);
-=======
-                if (IS_DEBUG) {
-                    std.debug.panic("visitNode should never encounter a function prototype. It should have been handled by visitFnDecl.", .{});
-                }
-                // return self.visitRecursive(node_id);
-                return;
->>>>>>> 4905adfc
             },
 
             // function calls
@@ -466,10 +455,6 @@
     }
 
     inline fn enterNode(self: *Builder, node_id: NodeIndex) !void {
-<<<<<<< HEAD
-        // std.debug.print("entering node {d}\n", .{node_id});
-=======
->>>>>>> 4905adfc
         if (IS_DEBUG) {
             self._checkForNodeLoop(node_id);
         }
@@ -479,10 +464,6 @@
     }
 
     inline fn exitNode(self: *Builder) void {
-<<<<<<< HEAD
-        // std.debug.print("exiting node {d}\n", .{self.currentNode()});
-=======
->>>>>>> 4905adfc
         self.assertCtx(self._node_stack.items.len > 0, "Invariant violation: Cannot pop the root node", .{});
         _ = self._node_stack.pop();
     }
@@ -712,18 +693,12 @@
 
             const source = if (id == 0) "" else ast.getNodeSource(id);
             const loc = ast.tokenLocation(token_offset, main_token);
-<<<<<<< HEAD
-            // const slice = ast.source[first.start..last.start]; // ast.tokenSlice(main_token);
-            // const slice = ast.source[first_loc.line_start..last_loc.line_end];
-            print("  - [{d}, {d}:{d}] {any} - {s}\n", .{ id, loc.line, loc.column, tag, source });
-=======
             const snippet =
                 if (source.len > 48) std.mem.concat(self._gpa, u8, &[_]string{ source[0..32], " ... ", source[(source.len - 16)..source.len] }) catch @panic("Out of memory") else source;
             print("  - [{d}, {d}:{d}] {any} - {s}\n", .{ id, loc.line, loc.column, tag, snippet });
             if (!std.mem.eql(u8, source, snippet)) {
                 self._gpa.free(snippet);
             }
->>>>>>> 4905adfc
         }
     }
 
