--- conflicted
+++ resolved
@@ -11,24 +11,6 @@
     c: bool = false,
     d: bool = false,
 
-<<<<<<< HEAD
-    const ThisFlags = Bitflags(@This());
-    pub const Flag = ThisFlags.Flag;
-    pub const Repr = ThisFlags.Repr;
-    pub const all = ThisFlags.all;
-    pub const contains = ThisFlags.contains;
-    pub const empty = ThisFlags.empty;
-    pub const eql = ThisFlags.eql;
-    pub const format = ThisFlags.format;
-    pub const formatNumber = ThisFlags.formatNumber;
-    pub const intersects = ThisFlags.intersects;
-    pub const isEmpty = ThisFlags.isEmpty;
-    pub const jsonStringify = ThisFlags.jsonStringify;
-    pub const merge = ThisFlags.merge;
-    pub const not = ThisFlags.not;
-    pub const repr = ThisFlags.repr;
-    pub const set = ThisFlags.set;
-=======
     const BitflagsMixin = Bitflags(@This());
     pub const Flag = BitflagsMixin.Flag;
     pub const Repr = BitflagsMixin.Repr;
@@ -44,7 +26,6 @@
     pub const repr = BitflagsMixin.repr;
     pub const format = BitflagsMixin.format;
     pub const jsonStringify = BitflagsMixin.jsonStringify;
->>>>>>> cf52a343
 };
 
 const PaddedFlags = packed struct(u8) {
@@ -54,24 +35,6 @@
     d: bool = false,
     _: u4 = 0,
 
-<<<<<<< HEAD
-    const ThisFlags = Bitflags(@This());
-    pub const Flag = ThisFlags.Flag;
-    pub const Repr = ThisFlags.Repr;
-    pub const jsonStringify = ThisFlags.jsonStringify;
-    pub const format = ThisFlags.format;
-    pub const formatNumber = ThisFlags.formatNumber;
-    pub const eql = ThisFlags.eql;
-    pub const intersects = ThisFlags.intersects;
-    pub const contains = ThisFlags.contains;
-    pub const merge = ThisFlags.merge;
-    pub const set = ThisFlags.set;
-    pub const not = ThisFlags.not;
-    pub const repr = ThisFlags.repr;
-    pub const empty = ThisFlags.empty;
-    pub const isEmpty = ThisFlags.isEmpty;
-    pub const all = ThisFlags.all;
-=======
     const BitflagsMixin = Bitflags(@This());
     pub const Flag = BitflagsMixin.Flag;
     pub const Repr = BitflagsMixin.Repr;
@@ -87,7 +50,6 @@
     pub const repr = BitflagsMixin.repr;
     pub const format = BitflagsMixin.format;
     pub const jsonStringify = BitflagsMixin.jsonStringify;
->>>>>>> cf52a343
 };
 
 test "Bitflags.isEmpty" {
@@ -163,8 +125,8 @@
     const some = TestFlags{ .a = true, .c = true };
     const all = TestFlags{ .a = true, .b = true, .c = true, .d = true };
     try expectFmt("0", "{d}", .{empty});
-    const name = "bitflags_test.TestFlags";
-    try expectFmt(name ++ "()", "{f}", .{empty});
-    try expectFmt(name ++ "(a | c)", "{f}", .{some});
-    try expectFmt(name ++ "(a | b | c | d)", "{f}", .{all});
+    const name = "util.bitflags_test.TestFlags";
+    try expectFmt(name ++ "()", "{}", .{empty});
+    try expectFmt(name ++ "(a | c)", "{}", .{some});
+    try expectFmt(name ++ "(a | b | c | d)", "{}", .{all});
 }