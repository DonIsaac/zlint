//! ## What This Rule Does
//! Disallows suppressing or otherwise mishandling caught errors.
//!
//! Functions that return error unions could error during "normal" execution.
//! If they didn't, they would not return an error or would panic instead.
//!
//! This rule enforces that errors are
//! 1. Propagated up to callers either implicitly or by returning a new error,
//!    ```zig
//!    const a = try foo();
//!    const b = foo catch |e| {
//!        switch (e) {
//!            FooError.OutOfMemory => error.OutOfMemory,
//!            // ...
//!        }
//!    }
//!    ```
//! 2. Are inspected and handled to continue normal execution
//!    ```zig
//!    /// It's fine if users are missing a config file, and open() + err
//!    // handling is faster than stat() then open()
//!    var config?: Config = openConfig() catch null;
//!    ```
//! 3. Caught and `panic`ed on to provide better crash diagnostics
//!    ```zig
//!    const str = try allocator.alloc(u8, size) catch @panic("Out of memory");
//!    ```
//!
//! ## Examples
//!
//! Examples of **incorrect** code for this rule:
//! ```zig
//! const x = foo() catch {};
//! const y = foo() catch {
//!   // comments within empty catch blocks are still considered violations.
//! };
//! // `unreachable` is for code that will never be reached due to invariants.
//! const y = foo() catch unreachable
//! ```
//!
//! Examples of **correct** code for this rule:
//! ```zig
//! const x = foo() catch @panic("foo failed.");
//! const y = foo() catch {
//!   std.debug.print("Foo failed.\n", .{});
//! };
//! const z = foo() catch null;
//! // Writer errors may be safely ignored
//! writer.print("{}", .{5}) catch {};
//! ```

const std = @import("std");
const util = @import("util");
const semantic = @import("../../semantic.zig");
const _rule = @import("../rule.zig");
const _span = @import("../../span.zig");

const Ast = std.zig.Ast;
const Node = Ast.Node;
const TokenIndex = Ast.TokenIndex;
const Span = _span.Span;
const LinterContext = @import("../lint_context.zig");
const Rule = _rule.Rule;
const LabeledSpan = _span.LabeledSpan;
const NodeWrapper = _rule.NodeWrapper;
const NULL_NODE = semantic.Semantic.NULL_NODE;
const Error = @import("../../Error.zig");
const Cow = util.Cow(false);

// Rule metadata
const SuppressedErrors = @This();
pub const meta: Rule.Meta = .{
    .name = "suppressed-errors",
    .category = .suspicious,
    .default = .warning,
};

fn swallowedDiagnostic(ctx: *LinterContext, span: Span) Error {
    var e = ctx.diagnostic(
        "`catch` statement suppresses errors",
        .{LabeledSpan{ .span = span }},
    );
    e.help = Cow.static("Handle this error or propagate it to the caller with `try`.");
    return e;
}

fn unreachableDiagnostic(ctx: *LinterContext, span: Span) Error {
    var e = ctx.diagnostic(
        "Caught error is mishandled with `unreachable`",
        .{LabeledSpan{ .span = span }},
    );
    e.help = Cow.static("Use `try` to propagate this error. If this branch shouldn't happen, use `@panic` or `std.debug.panic` instead.");
    return e;
}

// Runs on each node in the AST. Useful for syntax-based rules.
pub fn runOnNode(_: *const SuppressedErrors, wrapper: NodeWrapper, ctx: *LinterContext) void {
    const node = wrapper.node;
    if (node.tag != .@"catch") return;

    // const slice = ctx.ast().nodes.slice
    const ast = ctx.ast();
    const nodes = ast.nodes;
    const tags: []Node.Tag = nodes.items(.tag);

    const catch_body = node.data.rhs;
    const caught = node.data.lhs;
    switch (tags[catch_body]) {
        // .block is only ever constructed for blocks with > 2 statements.
        .block_two, .block_two_semicolon => {
            const stmts: Node.Data = nodes.items(.data)[catch_body];
            if (stmts.rhs != NULL_NODE) return;

            // `catch {}`
            if (stmts.lhs == NULL_NODE) {
                if (isSuppressingWriterError(ctx, caught)) return;
                const body_span = ast.nodeToSpan(catch_body);
                const catch_keyword_start: u32 = ast.tokens.items(.start)[node.main_token];
                const span = Span.new(catch_keyword_start, body_span.end);
                ctx.report(swallowedDiagnostic(ctx, span));
                return;
            }
            switch (tags[stmts.lhs]) {
                .unreachable_literal => {
                    if (isSuppressingWriterError(ctx, caught)) return;
                    const span = ast.nodeToSpan(stmts.lhs);
                    ctx.report(unreachableDiagnostic(ctx, .{ .start = span.start, .end = span.end }));
                },
                else => return,
            }
        },
        .unreachable_literal => {
            if (isSuppressingWriterError(ctx, caught)) return;
            // lexeme() exists
            const unreachable_token = ast.nodes.items(.main_token)[catch_body];
            const start: u32 = ast.tokens.items(.start)[unreachable_token];
            ctx.report(unreachableDiagnostic(ctx, Span.sized(start, "unreachable".len)));
        },
        else => return,
    }
}

/// Is this catch suppressing errors from a `Writer` method?
fn isSuppressingWriterError(ctx: *const LinterContext, caught: Node.Index) bool {
    const nodes = ctx.ast().nodes;
    const tags: []const Node.Tag = nodes.items(.tag);
    const datas: []const Node.Data = nodes.items(.data);

    switch (tags[caught]) {
        .call,
        .call_one,
        .call_one_comma,
        => {
            const callee = datas[caught].lhs;
            std.debug.assert(callee != NULL_NODE);
            switch (tags[callee]) {
                .field_access => {
                    // identifier token
                    const member: TokenIndex = datas[callee].rhs;
                    std.debug.assert(member != NULL_NODE);
                    return printMethods.has(ctx.ast().tokenSlice(member));
                },
                else => return false,
            }
        },
<<<<<<< HEAD
        else => {
=======
        else => |tag| {
            std.debug.print("{any}\n", .{tag});
>>>>>>> 13463654
            return false;
        },
    }
    unreachable;
}

const printMethods = std.StaticStringMap(void).initComptime(&[_]struct { []const u8 }{
    .{"print"},
    .{"write"},
    .{"writeAll"},
    .{"writeByte"},
    .{"writeByteNTimes"},
    .{"writeBytesNTimes"},
    .{"writeStruct"},
    .{"writeStructEndian"},
});

// Used by the Linter to register the rule so it can be run.
pub fn rule(self: *SuppressedErrors) Rule {
    return Rule.init(self);
}

const RuleTester = @import("../tester.zig");
test SuppressedErrors {
    const t = std.testing;

    var suppressed_errors = SuppressedErrors{};
    var runner = RuleTester.init(t.allocator, suppressed_errors.rule());
    defer runner.deinit();

    const pass = &[_][:0]const u8{
        \\fn foo() void {
        \\  try bar();
        \\}
        ,
        \\fn foo() void {
        \\  bar() catch @panic("OOM");
        \\}
        ,
        \\ const std = @import("std");
        \\fn foo() void {
        \\  bar() catch std.debug.panic("OOM", .{});
        \\}
        ,
        \\fn foo() void {
        \\  bar() catch { std.debug.print("Something bad happened", .{}); };
        \\}
        ,
        // suppressing writer errors is allowed
        \\fn foo(w: Writer) void {
        \\  w.writeAll("") catch {};
        \\}
        ,
        \\fn foo(w: Writer) void {
        \\  w.writeAll("") catch unreachable;
        \\}
        ,
        \\fn foo(w: Writer) void {
        \\  w.writeAll("") catch { unreachable; };
        \\}
        ,
        \\fn foo(w: Writer) void {
        \\  w.writeByte('x') catch {};
        \\}
        ,
        \\fn foo(w: Writer) void {
        \\  w.print("{s}\n", "foo") catch {};
        \\}
        ,
        \\fn foo(bar: *Foo) void {
        \\  bar.baz.writeAll("") catch {};
        \\}
    };

    const fail = &[_][:0]const u8{
        // swallowed
        \\fn foo() void {
        \\  bar() catch {};
        \\}
        ,
        \\fn foo() void {
        \\  bar() catch |_| {};
        \\}
        ,
        \\fn foo() void {
        \\  bar() catch {
        \\    // ignore
        \\  };
        \\}
        ,
        // unreachable
        \\fn foo() void {
        \\  bar() catch unreachable;
        \\}
        ,
        \\fn foo() void {
        \\  bar() catch { unreachable; };
        \\}
        ,
        \\fn foo(w: Writer) void {
        \\  const x = blk: {
        \\    break :blk w.print("{}", .{5}); 
        \\  } catch unreachable;
        \\}
        ,
    };

    try runner
        .withPass(pass)
        .withFail(fail)
        .run();
}<|MERGE_RESOLUTION|>--- conflicted
+++ resolved
@@ -163,14 +163,7 @@
                 else => return false,
             }
         },
-<<<<<<< HEAD
-        else => {
-=======
-        else => |tag| {
-            std.debug.print("{any}\n", .{tag});
->>>>>>> 13463654
-            return false;
-        },
+        else => return false,
     }
     unreachable;
 }
