--- conflicted
+++ resolved
@@ -10,7 +10,6 @@
 args: std.ArrayListUnmanaged(util.string) = .{},
 
 const ParseError = error{OutOfMemory};
-<<<<<<< HEAD
 pub fn parseArgv(alloc: Allocator) ParseError!Options {
     // NOTE: args() is not supported on WASM and windows. When targeting another
     // platform, argsWithAllocator does not actually allocate memory.
@@ -22,14 +21,6 @@
 fn parse(alloc: Allocator, args_iter: anytype) ParseError!Options {
     var opts = Options{};
     var argv = args_iter;
-=======
-pub fn parseArgv(alloc: std.mem.Allocator) ParseError!Options {
-    var opts = Options{};
-    // NOTE: args() is not supported on WASM and windows. When targeting another
-    // platform, argsWithAllocator does not actually allocate memory.
-    var argv = try std.process.argsWithAllocator(alloc);
-    defer argv.deinit();
->>>>>>> b7a1a658
 
     // skip binary name
     _ = argv.next() orelse {
