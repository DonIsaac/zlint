//! A reference on a symbol. Describes where and how a symbol is used.

const Reference = @This();

symbol: Symbol.Id.Optional,
scope: Scope.Id,
node: Node.Index,
token: TokenIndex,
/// The identifier being referenced.
///
/// ## Note
/// This is deriveable from `token`, but `Ast.tokenSlice` is prohibitively
/// expensive for identifiers since it re-tokenizes the source.
identifier: []const u8,
flags: Flags,

pub const Id = NominalId(u32);

const FLAGS_REPR = u8;

/// Describes how a reference uses a symbol.
///
/// ## Chained references
/// ```zig
/// const x = foo.bar.baz()
/// ```
/// - `foo` is `member | read`
/// - `bar` is `member | call`
/// - `baz` is `call`
pub const Flags = packed struct(FLAGS_REPR) {
    /// Reference is reading a symbol's value.
    read: bool = false,
    /// Reference is modifying the value stored in a symbol.
    write: bool = false,
    /// Reference is calling the symbol as a function.
    call: bool = false,
    /// Reference is using the symbol in a type annotation or function signature.
    ///
    /// Does not include type parameters.
    type: bool = false,
    /// Reference is on a field member.
    ///
    /// Mixed together with other flags to indicate how the member is being used.
    /// Make sure this is `false` if you want to check that a symbol is, itself,
    /// being read/written/etc.
    member: bool = false,
    /// Reference to a language primitive.
    ///
    /// Until primitives are added to the symbol table, these references will
    /// never have a `symbol`.
    primitive: bool = false,
    // Padding.
    _: u2 = 0,

<<<<<<< HEAD
    const Bitflags = util.Bitflags(Flags);
=======
    const BitflagsMixin = util.Bitflags(Flags);
    pub const Flag = BitflagsMixin.Flag;
    pub const Repr = BitflagsMixin.Repr;
    pub const empty = BitflagsMixin.empty;
    pub const all = BitflagsMixin.all;
    pub const isEmpty = BitflagsMixin.isEmpty;
    pub const intersects = BitflagsMixin.intersects;
    pub const contains = BitflagsMixin.contains;
    pub const merge = BitflagsMixin.merge;
    pub const set = BitflagsMixin.set;
    pub const not = BitflagsMixin.not;
    pub const eql = BitflagsMixin.eql;
    pub const repr = BitflagsMixin.repr;
    pub const format = BitflagsMixin.format;
    pub const jsonStringify = BitflagsMixin.jsonStringify;
>>>>>>> cf52a343

    /// Enable or disable a flag, returning the modified set.
    ///
    /// ## Example
    /// ```zig
    /// const t = @import("std").testing;
    /// const read = .{ .read = true };
    /// const read_write = flags.with(.write, true);
    /// t.expectEqual(
    ///   Flags{ .read = true, .write = true },
    ///   read_write,
    /// );
    /// // original is not modified
    /// t.expectEqual(Flags{.read = true}, read);
    /// ```
    pub fn with(self: Flags, comptime flag: Flags.Flag, enabled: bool) Flags {
        var copy = self;
        @field(copy, @tagName(flag)) = enabled;
        return copy;
    }

    /// `true` if the referenced symbol is having its value read.
    ///
    /// ```zig
    /// const y = foo;
    /// //        ^^^
    /// ```
    pub inline fn isSelfRead(f: Flags) bool {
        return !f.member and f.read;
    }

    /// `true` if the referenced symbol is having its value modified.
    /// ```zig
    /// const y = foo + 1;
    /// //        ^^^
    /// ```
    pub inline fn isSelfWrite(f: Flags) bool {
        return !f.member and f.write;
    }

    /// `true` if the referenced symbol is being called.
    ///
    /// ```zig
    /// const y = foo();
    /// //        ^^^^^
    /// ```
    pub inline fn isSelfCall(f: Flags) bool {
        return !f.member and f.call;
    }

    /// `true` if the referenced symbol is being used in a type annotation.
    ///
    /// ```zig
    /// const y: Foo = .{};
    /// //       ^^^
    /// ```
    pub inline fn isSelfType(f: Flags) bool {
        return !f.member and f.type;
    }

    /// `true` if this symbol is having one of its members read.
    ///
    /// ```zig
    /// const y = foo.x;
    /// //        ^^^
    /// ```
    pub inline fn isMemberRead(f: Flags) bool {
        return f.member and f.read;
    }

    /// `true` if this symbol is having one of its members modified.
    ///
    /// ```zig
    /// const y = foo.x + 1;
    /// //        ^^^
    /// ```
    pub inline fn isMemberWrite(f: Flags) bool {
        return f.member and f.write;
    }

    /// `true` if this symbol is having one of its members called as a function.
    ///
    /// ```zig
    /// const y = foo.x();
    /// //        ^^^
    /// ```
    pub inline fn isMemberCall(f: Flags) bool {
        return f.member and f.call;
    }

    /// `true` if this symbol is having one of its members used in a type annotation.
    ///
    /// ```zig
    /// const y: mod.Foo = .{};
    /// //       ^^^
    /// ```
    pub inline fn isMemberType(f: Flags) bool {
        return f.member and f.type;
    }
};

const std = @import("std");
const util = @import("util");
const _ast = @import("ast.zig");
const NominalId = @import("util").NominalId;

const Node = _ast.Node;
const TokenIndex = _ast.TokenIndex;
const Scope = @import("Scope.zig");
const Symbol = @import("Symbol.zig");

const t = std.testing;
test {
    t.refAllDecls(@This());
    t.refAllDecls(Reference);
}

test "Flags.isMemberRead" {
    try t.expect(Flags.isMemberRead(.{ .member = true, .read = true }));
    try t.expect(Flags.isMemberRead(.{ .member = true, .read = true, .write = true }));

    // zig fmt: off
    try t.expect(!Flags.isMemberRead(.{ .member = true,  .write = true  }));
    try t.expect(!Flags.isMemberRead(.{ .member = false, .read  = true  }));
    try t.expect(!Flags.isMemberRead(.{ .member = true,  .read  = false }));
    // zig fmt: on
}

test "Flags.with" {
    const expected = Flags{ .read = true, .write = true };
    const empty = Flags{};
    try t.expectEqual(expected, empty.with(.read, true).with(.write, true));
}<|MERGE_RESOLUTION|>--- conflicted
+++ resolved
@@ -52,9 +52,6 @@
     // Padding.
     _: u2 = 0,
 
-<<<<<<< HEAD
-    const Bitflags = util.Bitflags(Flags);
-=======
     const BitflagsMixin = util.Bitflags(Flags);
     pub const Flag = BitflagsMixin.Flag;
     pub const Repr = BitflagsMixin.Repr;
@@ -70,7 +67,6 @@
     pub const repr = BitflagsMixin.repr;
     pub const format = BitflagsMixin.format;
     pub const jsonStringify = BitflagsMixin.jsonStringify;
->>>>>>> cf52a343
 
     /// Enable or disable a flag, returning the modified set.
     ///
