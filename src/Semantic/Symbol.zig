//! A declared variable/function/whatever.
//!
//! Type: `pub struct Symbol<'a>`

const Symbol = @This();

/// Identifier bound to this symbol.
///
///
/// Not all symbols have a bound name. In this case, `name` is an empty string, since
/// no valid bound identifier can ever be that value.
///
/// Symbols only borrow their names. These string slices reference data in
/// source text, which owns the allocation.
///
/// `&'a str`
name: []const u8,
/// The token that declared this symbol. This is usually an `.identifier`.
///
/// `null` for anonymous symbols (i.e. no `name`).
///
/// TODO: this is redundant information to `name`, but `name` requires this + the
/// source text to extract. We could remove `name` at the cost of usability.
token: ast.MaybeTokenId,
/// Only populated for symbols not bound to an identifier. Otherwise, this is an
/// empty string.
debug_name: []const u8,
/// This symbol's type. Only present if statically determinable, since
/// analysis doesn't currently do type checking.
// ty: ?Type,
/// Unique identifier for this symbol.
id: Id,
/// Scope this symbol is declared in.
scope: Scope.Id,
/// Index of the AST node declaring this symbol.
///
/// Usually a `var`/`const` declaration, function statement, etc.
decl: Node.Index,
visibility: Visibility,
flags: Flags,
references: std.ArrayListUnmanaged(Reference.Id) = .{},

/// Symbols on "instance objects" (e.g. field properties and instance
/// methods). Generally corresponds to `.container_field` nodes.
///
/// Do not write to this list directly.
members: SymbolIdList = .{},

/// Symbols directly accessible on the symbol itself (e.g. static methods,
/// constants, enum members). These are _not_ symbols exported via `export`;
/// those are linker exports.
///
/// Do not write to this list directly.
exports: SymbolIdList = .{},

/// Uniquely identifies a symbol across a source file.
pub const Id = NominalId(u32);
pub const MAX_ID = Id.MAX;

const SymbolIdList = std.ArrayListUnmanaged(Symbol.Id);

/// Visibility to external code.
///
/// Does not encode convention-based visibility. This reflects the `pub` Zig
/// keyword.
///
/// TODO: handle exports?
pub const Visibility = enum {
    public,
    private,
};

const FLAGS_REPR = u16;
pub const Flags = util.Bitflags(packed struct(FLAGS_REPR) {
    /// A container-level or local variable.
    ///
    /// If it's declared with a `const` or `var` keyword, this is true. Note
    /// that this includes static and threadlocal variables.
    ///
    /// ## References
    /// - [Container Level Variables](https://ziglang.org/documentation/master/#Container-Level-Variables)
    /// - [Local Variables](https://ziglang.org/documentation/master/#Local-Variables)
    s_variable: bool = false,
    /// A symbol bound by a control flow statement. e.g. `x` in `if (foo) |x| {}`
    ///
    /// Note that no identifier node is parsed for payload symbols, so symbols
    /// of this type will have their `declaration_node` set to the control flow
    /// block itself.
    ///
    /// `while`, `for`, `if`, `else`, and `catch` may all bind payloads.  Like
    /// function parameters, these are implicitly `const` and always have
    /// `s_const` set.
    s_payload: bool = false,
    /// Comptime symbol.
    ///
    /// Not `true` for inferred comptime parameters. That is, this is only
    /// `true` when the `comptime` modifier is present.
    s_comptime: bool = false,
    s_extern: bool = false,
    s_export: bool = false,
    /// Whether this symbol is a constant.
    ///
    /// Includes explicitly-defined constants (e.g. that use the `const`
    /// keyword) and implicit constants (e.g. function parameters).
    s_const: bool = false,
    /// Indicates a container field.
    ///
    /// ```zig
    /// const Foo = struct {
    ///   bar: Repr, // <- this is a container field
    /// }
    /// ```
    s_member: bool = false,
    /// A function declaration. Never a builtin. Could be a method.
    s_fn: bool = false,
    /// A function parameter.
    ///
    /// NOTE: Function parameter symbols use their type annotation as their
    /// declaration node. Zig does not appear to create an identifier node for parameters.
    s_fn_param: bool = false,
    s_catch_param: bool = false,
    s_error: bool = false,
    s_struct: bool = false,
    s_enum: bool = false,
    s_union: bool = false,
    _: u2 = 0,

    pub const s_container: Flags = .{ .s_struct = true, .s_enum = true, .s_union = true, .s_error = true };
<<<<<<< HEAD
});
=======

    const BitflagsMixin = util.Bitflags(Flags);
    pub const Flag = BitflagsMixin.Flag;
    pub const Repr = BitflagsMixin.Repr;
    pub const empty = BitflagsMixin.empty;
    pub const all = BitflagsMixin.all;
    pub const isEmpty = BitflagsMixin.isEmpty;
    pub const intersects = BitflagsMixin.intersects;
    pub const contains = BitflagsMixin.contains;
    pub const merge = BitflagsMixin.merge;
    pub const set = BitflagsMixin.set;
    pub const not = BitflagsMixin.not;
    pub const eql = BitflagsMixin.eql;
    pub const repr = BitflagsMixin.repr;
    pub const format = BitflagsMixin.format;
    pub const jsonStringify = BitflagsMixin.jsonStringify;
};
>>>>>>> cf52a343

/// Stores symbols created and referenced within a Zig program.
///
/// ## Members and Exports
/// - members are "instance properties". Zig doesn't have classes, and doesn't
///   exactly have methods, so this is a bit of a misnomer. Basically, if you
///   create a new variable or constant that is an instantiation of a struct, its
///   struct fields and "methods" are members
///
/// - Exports are symbols directly accessible on the symbol itself. A symbol's
///   exports include private functions, even though accessing them is a compile
///   error.
///
/// ```zig
/// const Foo = struct {
///   bar: i32,                       // member
///   pub const qux = 42,             // export
///   const quux = 42,                // export, not public
///   pub fn baz(self: *Foo) void {}, // member
///   pub fn bang() void {},          // export
/// };
/// ```
pub const Table = struct {
    /// Indexed by symbol id.
    ///
    /// Do not write to this list directly.
    symbols: std.MultiArrayList(Symbol) = .{},
    references: std.MultiArrayList(Reference) = .{},
    unresolved_references: std.ArrayListUnmanaged(Reference.Id) = .{},

    /// Get a symbol from the table.
    pub inline fn get(self: *const Symbol.Table, id: Symbol.Id) *const Symbol {
        return &self.symbols.get(id.into(usize));
    }

    pub fn addSymbol(
        self: *Symbol.Table,
        alloc: Allocator,
        declaration_node: Node.Index,
        name: ?[]const u8,
        debug_name: ?[]const u8,
        token: ?ast.TokenIndex,
        scope_id: Scope.Id,
        visibility: Symbol.Visibility,
        flags: Symbol.Flags,
    ) Allocator.Error!Symbol.Id {
        assert(self.symbols.len < Symbol.MAX_ID);

        // const id: Symbol.Id = @intCast(self.symbols.len).into();
        const id = Id.from(self.symbols.len);
        const symbol = Symbol{
            .name = name orelse "",
            .debug_name = debug_name orelse "",
            .token = ast.MaybeTokenId.new(token),
            // .ty = ty,
            .id = id,
            .scope = scope_id,
            .visibility = visibility,
            .flags = flags,
            .decl = declaration_node,
        };

        try self.symbols.append(alloc, symbol);

        return id;
    }

    pub fn addReference(
        self: *Symbol.Table,
        alloc: Allocator,
        reference: Reference,
    ) Allocator.Error!Reference.Id {
        const ref_id = Reference.Id.from(self.references.len);
        try self.references.append(alloc, reference);
        if (reference.symbol.unwrap()) |symbol_id| {
            try self.symbols.items(.references)[symbol_id.into(usize)].append(alloc, ref_id);
        }

        return ref_id;
    }

    pub fn getReference(
        self: *const Symbol.Table,
        reference_id: Reference.Id,
    ) Reference {
        return self.references.get(reference_id.into(usize));
    }

    pub fn getReferences(
        self: *const Symbol.Table,
        symbol_id: Symbol.Id,
    ) []const Reference.Id {
        return self.symbols.items(.references)[symbol_id.int()].items;
    }
    pub fn getReferencesMut(
        self: *Symbol.Table,
        symbol_id: Symbol.Id,
    ) *std.ArrayListUnmanaged(Reference.Id) {
        return &self.symbols.items(.references)[symbol_id.int()];
    }

    pub inline fn getMembers(self: *const Symbol.Table, container: Symbol.Id) *const SymbolIdList {
        return &self.symbols.items(.members)[container.int()];
    }

    pub inline fn getMembersMut(self: *Symbol.Table, container: Symbol.Id) *SymbolIdList {
        return &self.symbols.items(.members)[container.int()];
    }

    pub fn addMember(self: *Symbol.Table, alloc: Allocator, member: Symbol.Id, container: Symbol.Id) Allocator.Error!void {
        try self.getMembersMut(container).append(alloc, member);
    }

    pub inline fn getExports(self: *const Symbol.Table, container: Symbol.Id) *const SymbolIdList {
        return &self.symbols.items(.exports)[container.int()];
    }

    pub inline fn getExportsMut(self: *Symbol.Table, container: Symbol.Id) *SymbolIdList {
        return &self.symbols.items(.exports)[container.int()];
    }

    pub inline fn addExport(self: *Symbol.Table, alloc: Allocator, member: Symbol.Id, container: Symbol.Id) Allocator.Error!void {
        try self.getExportsMut(container).append(alloc, member);
    }

    /// Look for a symbol bound to the given identifier. Mostly used for
    /// testing.
    ///
    /// Returns the first found
    /// symbol. Since symbols are bound in the order they're declared, this will
    /// be the first declaration.
    pub fn getSymbolNamed(self: *const Symbol.Table, name: []const u8) ?Symbol.Id {
        const names = self.symbols.items(.name);

        for (0..names.len) |symbol_id| {
            if (std.mem.eql(u8, names[symbol_id], name)) {
                return Symbol.Id.from(symbol_id);
            }
        }

        return null;
    }

    pub inline fn iter(self: *const Symbol.Table) Iterator {
        return Iterator{ .table = self };
    }

    /// Iterate over a symbol's references.
    pub inline fn iterReferences(self: *const Symbol.Table, id: Symbol.Id) ReferenceIterator {
        const refs = self.symbols.items(.references)[id.int()].items;
        return ReferenceIterator{ .table = self, .refs = refs };
    }

    pub fn deinit(self: *Symbol.Table, alloc: Allocator) void {
        {
            var i: Id.Repr = 0;
            const len: Id.Repr = @intCast(self.symbols.len);
            while (i < len) {
                const id = Id.from(i);
                self.getMembersMut(id).deinit(alloc);
                self.getExportsMut(id).deinit(alloc);
                self.getReferencesMut(id).deinit(alloc);
                i += 1;
            }
        }
        self.symbols.deinit(alloc);
        self.references.deinit(alloc);
        self.unresolved_references.deinit(alloc);
    }
};

pub const Iterator = struct {
    curr: Id.Repr = 0,
    table: *const Symbol.Table,

    pub fn next(self: *Iterator) ?Symbol.Id {
        if (self.curr >= self.table.symbols.len) {
            return null;
        }
        const id = self.curr;
        self.curr += 1;
        return Id.from(id);
    }
};

pub const ReferenceIterator = struct {
    curr: usize = 0,
    table: *const Symbol.Table,
    refs: []Reference.Id,

    pub inline fn len(self: ReferenceIterator) usize {
        return self.refs.len;
    }

    pub fn next(self: *ReferenceIterator) ?Reference {
        if (self.curr >= self.refs.len) return null;

        defer self.curr += 1;
        const ref_id = self.refs[self.curr];
        return self.table.getReference(ref_id);
    }
};

const std = @import("std");
const util = @import("util");
const ast = @import("ast.zig");

const Allocator = std.mem.Allocator;
const NominalId = util.NominalId;

const Node = ast.Node;
const Scope = @import("Scope.zig");
const Reference = @import("Reference.zig");

const assert = std.debug.assert;

test "Symbol.Table.iter()" {
    const a = std.testing.allocator;
    const expectEqual = std.testing.expectEqual;

    var table = Symbol.Table{};
    defer table.deinit(a);

    _ = try table.addSymbol(a, 1, "a", null, null, Scope.Id.new(0), .public, .{});
    _ = try table.addSymbol(a, 1, "b", null, null, Scope.Id.new(1), .public, .{});
    try expectEqual(2, table.symbols.len);

    var iter = table.iter();
    var i: usize = 0;
    while (iter.next()) |symbol| {
        _ = symbol;
        i += 1;
    }
    try expectEqual(2, i);
}<|MERGE_RESOLUTION|>--- conflicted
+++ resolved
@@ -71,7 +71,7 @@
 };
 
 const FLAGS_REPR = u16;
-pub const Flags = util.Bitflags(packed struct(FLAGS_REPR) {
+pub const Flags = packed struct(FLAGS_REPR) {
     /// A container-level or local variable.
     ///
     /// If it's declared with a `const` or `var` keyword, this is true. Note
@@ -126,9 +126,6 @@
     _: u2 = 0,
 
     pub const s_container: Flags = .{ .s_struct = true, .s_enum = true, .s_union = true, .s_error = true };
-<<<<<<< HEAD
-});
-=======
 
     const BitflagsMixin = util.Bitflags(Flags);
     pub const Flag = BitflagsMixin.Flag;
@@ -146,7 +143,6 @@
     pub const format = BitflagsMixin.format;
     pub const jsonStringify = BitflagsMixin.jsonStringify;
 };
->>>>>>> cf52a343
 
 /// Stores symbols created and referenced within a Zig program.
 ///
